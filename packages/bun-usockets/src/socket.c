--- conflicted
+++ resolved
@@ -150,8 +150,6 @@
     return s;
 }
 
-<<<<<<< HEAD
-=======
 // This function is the same as us_socket_close but:
 // - does not emit on_close event
 // - does not close
@@ -205,7 +203,6 @@
     return s;
 }
 
->>>>>>> 52d47c24
 struct us_socket_t *us_socket_pair(struct us_socket_context_t *ctx, int socket_ext_size, LIBUS_SOCKET_DESCRIPTOR* fds) {
 #ifdef LIBUS_USE_LIBUV
     return 0;
