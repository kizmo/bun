--- conflicted
+++ resolved
@@ -471,28 +471,6 @@
     // not actually implemented
   },
 
-<<<<<<< HEAD
-Server.prototype.close = function (optionalCallback?) {
-  const server = this[serverSymbol];
-  if (!server) {
-    if (typeof optionalCallback === "function") process.nextTick(optionalCallback, new Error("Server is not running"));
-    return;
-  }
-  this[serverSymbol] = undefined;
-  if (typeof optionalCallback === "function") this.once("close", optionalCallback);
-  server.stop();
-  this._emitCloseIfDrained();
-};
-
-Server.prototype._emitCloseIfDrained = function () {
-  if (this[serverSymbol] || this[connectionsSymbol] > 0) {
-    return;
-  }
-  process.nextTick(() => {
-    this.emit("close");
-  });
-};
-=======
   close(optionalCallback?) {
     const server = this[serverSymbol];
     if (!server) {
@@ -505,7 +483,6 @@
     server.stop();
     process.nextTick(emitCloseNT, this);
   },
->>>>>>> a0ebb051
 
   [Symbol.asyncDispose]() {
     const { resolve, reject, promise } = Promise.withResolvers();
@@ -521,23 +498,6 @@
     return this[serverSymbol].address;
   },
 
-<<<<<<< HEAD
-let cluster;
-const sendHelper = $newZigFunction("node_cluster_binding.zig", "sendHelperChild", 3);
-Server.prototype.listen = function (port, host, backlog, onListen) {
-  const server = this;
-  let socketPath;
-  if (typeof port === "undefined") {
-    port = 0;
-  }
-  if (typeof port == "string" && !Number.isSafeInteger(Number(port))) {
-    socketPath = port;
-  }
-  if (typeof host === "function") {
-    onListen = host;
-    host = undefined;
-  }
-=======
   listen() {
     const server = this;
     let port, host, onListen;
@@ -568,7 +528,6 @@
         }
       }
     }
->>>>>>> a0ebb051
 
     // Bun defaults to port 3000.
     // Node defaults to port 0.
@@ -659,173 +618,6 @@
             server.emit("request", http_req, http_res);
           }
 
-<<<<<<< HEAD
-  if (typeof port === "string" && !Number.isNaN(parseInt(port))) {
-    port = parseInt(port);
-  }
-
-  try {
-    // listenInCluster
-    if (cluster === undefined) cluster = require("node:cluster");
-
-    if (cluster.isPrimary) {
-      server[kRealListen](port, host, socketPath, false, onListen);
-      return this;
-    }
-
-    // TODO: our net.Server and http.Server use different Bun APIs and our IPC doesnt support sending and receiving handles yet. use reusePort instead for now.
-
-    // const serverQuery = {
-    //   // address: address,
-    //   port: port,
-    //   addressType: 4,
-    //   // fd: fd,
-    //   // flags,
-    //   // backlog,
-    //   // ...options,
-    // };
-    // cluster._getServer(server, serverQuery, function listenOnPrimaryHandle(err, handle) {
-    //   // err = checkBindError(err, port, handle);
-    //   // if (err) {
-    //   //   throw new ExceptionWithHostPort(err, "bind", address, port);
-    //   // }
-    //   if (err) {
-    //     throw err;
-    //   }
-    //   server[kRealListen](port, host, socketPath, onListen);
-    // });
-
-    server.once("listening", () => {
-      cluster.worker.state = "listening";
-      const address = server.address();
-      const message = {
-        act: "listening",
-        port: (address && address.port) || port,
-        data: null,
-        addressType: 4,
-      };
-      sendHelper(message, null);
-    });
-
-    server[kRealListen](port, host, socketPath, true, onListen);
-  } catch (err) {
-    setTimeout(emitErrorNextTick, 1, this, err);
-  }
-
-  return this;
-};
-
-Server.prototype[kRealListen] = function (port, host, socketPath, reusePort, onListen) {
-  const tls = this[tlsSymbol];
-  if (tls) {
-    this.serverName = tls.serverName || host || "localhost";
-  }
-
-  const ResponseClass = this[optionsSymbol].ServerResponse || ServerResponse;
-  const RequestClass = this[optionsSymbol].IncomingMessage || IncomingMessage;
-  let isHTTPS = false;
-  const server = this;
-
-  this[serverSymbol] = Bun.serve<any>({
-    tls,
-    port,
-    hostname: host,
-    unix: socketPath,
-    reusePort,
-    // Bindings to be used for WS Server
-    websocket: {
-      open(ws) {
-        server[connectionsSymbol]++;
-        ws.data.open(ws);
-      },
-      message(ws, message) {
-        ws.data.message(ws, message);
-      },
-      close(ws, code, reason) {
-        server[connectionsSymbol]--;
-        ws.data.close(ws, code, reason);
-        server._emitCloseIfDrained();
-      },
-      drain(ws) {
-        ws.data.drain(ws);
-      },
-      ping(ws, data) {
-        ws.data.ping(ws, data);
-      },
-      pong(ws, data) {
-        ws.data.pong(ws, data);
-      },
-    },
-    maxRequestBodySize: Number.MAX_SAFE_INTEGER,
-    // Be very careful not to access (web) Request object
-    // properties:
-    // - request.url
-    // - request.headers
-    //
-    // We want to avoid triggering the getter for these properties because
-    // that will cause the data to be cloned twice, which costs memory & performance.
-    fetch(req, _server) {
-      var pendingResponse;
-      var pendingError;
-      var reject = err => {
-        if (pendingError) return;
-        pendingError = err;
-        if (rejectFunction) rejectFunction(err);
-      };
-
-      var reply = function (resp) {
-        if (pendingResponse) return;
-        pendingResponse = resp;
-        if (resolveFunction) resolveFunction(resp);
-      };
-
-      const prevIsNextIncomingMessageHTTPS = isNextIncomingMessageHTTPS;
-      isNextIncomingMessageHTTPS = isHTTPS;
-      const http_req = new RequestClass(req);
-      isNextIncomingMessageHTTPS = prevIsNextIncomingMessageHTTPS;
-
-      const upgrade = http_req.headers.upgrade;
-
-      const http_res = new ResponseClass(http_req, reply);
-
-      http_req.socket[kInternalSocketData] = [server, http_res, req];
-      server.emit("connection", http_req.socket);
-
-      const rejectFn = err => reject(err);
-      http_req.once("error", rejectFn);
-      http_res.once("error", rejectFn);
-
-      if (upgrade) {
-        server.emit("upgrade", http_req, http_req.socket, kEmptyBuffer);
-      } else {
-        server.emit("request", http_req, http_res);
-      }
-
-      if (pendingError) {
-        throw pendingError;
-      }
-
-      if (pendingResponse) {
-        return pendingResponse;
-      }
-
-      server[connectionsSymbol]++;
-      var { promise, resolve: resolveFunction, reject: rejectFunction } = $newPromiseCapability(GlobalPromise);
-      return promise.finally(() => {
-        server[connectionsSymbol]--;
-        server._emitCloseIfDrained();
-      });
-    },
-  });
-  isHTTPS = this[serverSymbol].protocol === "https";
-
-  if (this?._unref) {
-    this[serverSymbol]?.unref?.();
-  }
-
-  setTimeout(emitListeningNextTick, 1, this, onListen, null, this[serverSymbol].hostname, this[serverSymbol].port);
-};
-=======
           if (pendingError) {
             throw pendingError;
           }
@@ -860,7 +652,6 @@
     // TODO:
     return this;
   },
->>>>>>> a0ebb051
 
   constructor: Server,
 };
@@ -1660,15 +1451,7 @@
     this.destroyed = true;
     // If request is destroyed we abort the current response
     this[kAbortController]?.abort?.();
-<<<<<<< HEAD
-    if (err) {
-      this.emit("error", err);
-    }
-    this.socket.destroy();
-    callback();
-=======
     emitErrorNextTick(this, err, callback);
->>>>>>> a0ebb051
   }
 
   _ensureTls() {
